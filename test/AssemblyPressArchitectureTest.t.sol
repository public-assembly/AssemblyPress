--- conflicted
+++ resolved
@@ -108,11 +108,6 @@
             accessControl: address(onlyAdminAC),
             accessControlInit: accessControlInit
         });
-<<<<<<< HEAD
-        // ERC721Drop pubChannel = ERC721Drop(payable(zoraDrop));
-        // assertEq(onlyAdminAC.getAccessLevel(address(publisher), DEFAULT_OWNER_ADDRESS), 3);
-        // assertEq(pubChannel.contractURI(), contractURIString1);
-=======
         ERC721Drop pubChannel = ERC721Drop(payable(zoraDrop));
         (string memory s, address a, uint256 u) = publisher.pressInfo(zoraDrop);
         assertEq(s, contractURIString1);
@@ -120,7 +115,6 @@
         assertEq(u, mintPrice);
         assertEq(pubChannel.contractURI(), contractURIString1);
         assertEq(onlyAdminAC.getAccessLevel(address(publisher), DEFAULT_OWNER_ADDRESS), 3);        
->>>>>>> cadb673a
     }
 
     function test_publish() public {
